from dataclasses import Field, dataclass
import polars as pl

from .transaction import Transaction
from .trx_window import TransactionWindow


# In case there is an equality in the priority queue, it compares
# the cards. Therefore, we want the order to be defined.
@dataclass(order=True)
class Card:
    id: int
    is_credit: bool
    x: float
    y: float
    balance: float
<<<<<<< HEAD
=======
    current_time: datetime = None
    """Transactions, ordered by timestamp"""
>>>>>>> 84eff7e4

    def __init__(self, id: int, x: float, y: float, balance: float, is_credit: bool = False):
        self.id = int(id)
        self.is_credit = bool(is_credit)
        self.x = int(x)
        self.y = int(y)
        self.balance = balance
<<<<<<< HEAD
        self.transactions = TransactionWindow()
=======
        super().__init__()
        self.attempted_attacks = 0
>>>>>>> 84eff7e4

    def add(self, transaction: Transaction):
        self.transactions.add(transaction)

    def __hash__(self) -> int:
        return self.id

    @staticmethod
    def from_df(df: pl.DataFrame):
        return [Card(**kwargs) for kwargs in df.iter_rows(named=True)]

    @classmethod
    def field_names(cls) -> list[str]:
        import inspect

<<<<<<< HEAD
        members = inspect.getmembers(cls)
        fields = list[Field](dict(members)["__dataclass_fields__"].values())
        return [field.name for field in fields]
=======
    def __hash__(self) -> int:
        return self.id

    def set_current_time(self, current_time: datetime):
        """
        Set the current time for the card.
        """
        self.current_time = current_time

    def remove_money(self, amount: float):
        """
        Remove money from the card's balance.
        """
        if amount > self.balance:
            raise ValueError(f"Not enough balance to remove {amount}. Current balance: {self.balance}")
        self.balance -= amount
>>>>>>> 84eff7e4
<|MERGE_RESOLUTION|>--- conflicted
+++ resolved
@@ -1,6 +1,7 @@
 from dataclasses import Field, dataclass
+from typing import Optional
 import polars as pl
-
+from datetime import datetime
 from .transaction import Transaction
 from .trx_window import TransactionWindow
 
@@ -14,11 +15,8 @@
     x: float
     y: float
     balance: float
-<<<<<<< HEAD
-=======
-    current_time: datetime = None
+    current_time: Optional[datetime] = None
     """Transactions, ordered by timestamp"""
->>>>>>> 84eff7e4
 
     def __init__(self, id: int, x: float, y: float, balance: float, is_credit: bool = False):
         self.id = int(id)
@@ -26,12 +24,10 @@
         self.x = int(x)
         self.y = int(y)
         self.balance = balance
-<<<<<<< HEAD
         self.transactions = TransactionWindow()
-=======
+        self.current_time = None
         super().__init__()
         self.attempted_attacks = 0
->>>>>>> 84eff7e4
 
     def add(self, transaction: Transaction):
         self.transactions.add(transaction)
@@ -47,13 +43,9 @@
     def field_names(cls) -> list[str]:
         import inspect
 
-<<<<<<< HEAD
         members = inspect.getmembers(cls)
         fields = list[Field](dict(members)["__dataclass_fields__"].values())
         return [field.name for field in fields]
-=======
-    def __hash__(self) -> int:
-        return self.id
 
     def set_current_time(self, current_time: datetime):
         """
@@ -67,5 +59,4 @@
         """
         if amount > self.balance:
             raise ValueError(f"Not enough balance to remove {amount}. Current balance: {self.balance}")
-        self.balance -= amount
->>>>>>> 84eff7e4
+        self.balance -= amount