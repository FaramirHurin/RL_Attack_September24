import random
from copy import deepcopy
from datetime import timedelta
from typing import TYPE_CHECKING, Optional

import numpy as np
from marlenv import ContinuousSpace, MARLEnv, Observation, State, Step

from banksys import Transaction

from .action import Action
from .card_registry import CardRegistry

if TYPE_CHECKING:
    from banksys import Banksys


class SimpleCardSimEnv(MARLEnv[ContinuousSpace]):
    def __init__(
        self,
        system: "Banksys",
        avg_card_block_delay: timedelta = timedelta(days=7),
        card_registry: Optional[CardRegistry] = None,
        *,
        customer_location_is_known: bool = False,
        normalize_location: bool = False,
    ):
        """
        Args:
            system: The Banksys object to be used for the simulation.
            card_block_delay: The average time delay before a card can be blocked.
            n_parallel: The number of parallel transactions to be processed.
            customer_location_is_known: Whether the customer's location is known.
        """
        self.normalize_location = normalize_location
        if customer_location_is_known:
            obs_shape = (6,)
        else:
            obs_shape = (4,)
        action_space = ContinuousSpace(
            low=np.array([0.01] + [0.0] * 5),
            high=np.array([100_000, 200, 200, 1, avg_card_block_delay.days, avg_card_block_delay.total_seconds() / 3600]),
            labels=["amount", "terminal_x", "terminal_y", "is_online", "delay_days", "delay_hours"],
        )
        super().__init__(
            1,
            action_space=action_space,
            observation_shape=obs_shape,
            state_shape=obs_shape,
        )
        self.system = system
        self.t = deepcopy(system.attack_start)
        self.t_start = deepcopy(system.attack_start)
        if card_registry is None:
            card_registry = CardRegistry(system.cards, avg_card_block_delay)
        self.card_registry = card_registry
        self.customer_location_is_known = customer_location_is_known
        self.current_card = self.card_registry.release_card(self.t)
        # self.transactions = list[Transaction]()

    def reset(self):
        # self.system.rollback(self.transactions)
        # self.transactions = []
        # self.t = deepcopy(self.t_start)
        self.current_card = self.card_registry.release_card(self.t)
        obs = self.get_observation()
        state = self.get_state()
        return obs, state

    def get_observation(self):
        state = self.compute_state()
        return Observation(state, self.available_actions())

    def get_state(self):
        state = self.compute_state()
        return State(state)

    @property
    def observation_size(self):
        return self.observation_shape[0]

    def compute_state(self):
        time_ratio = self.card_registry.get_time_ratio(self.current_card, self.t)
        features = [time_ratio, self.current_card.is_credit, self.t.hour, self.t.day]
        if self.customer_location_is_known:
            x, y = self.current_card.customer_x, self.current_card.customer_y
            if self.normalize_location:
                x, y = x / 200, y / 200
            features += [x, y]
        return np.array(features, dtype=np.float32)

    def step(self, np_action: np.ndarray):
        action = Action.from_numpy(np_action)
        if self.normalize_location:
            action.terminal_x *= 200
            action.terminal_y *= 200
        self.t += action.timedelta
        assert self.t <= self.system.attack_end, f"Simulation time {self.t} exceeds attack end time {self.system.attack_end}"
        if self.card_registry.has_expired(self.current_card, self.t):
            self.card_registry.clear(self.current_card)
            done = True
            reward = 0.0
            trx = None
        else:
            terminal_id = self.system.get_closest_terminal(self.current_card.customer_x, self.current_card.customer_y).id
            trx = Transaction(action.amount, self.t, terminal_id, self.current_card.id, action.is_online, is_fraud=True)
<<<<<<< HEAD
            fraud_is_detected = self.system.process_transaction(trx)
            # self.transactions.append(trx)
=======
            fraud_is_detected = self.system.process_transaction(trx) or self.current_card.balance < action.amount
            self.transactions.append(trx)
>>>>>>> 00300c14
            if fraud_is_detected:
                reward = 0.0
            else:
                reward = action.amount
                self.current_card.balance -= action.amount
            done = fraud_is_detected
        state = self.compute_state()
        return Step(Observation(state, self.available_actions()), State(state), reward, done), trx

    def seed(self, seed_value: int):
        random.seed(seed_value)<|MERGE_RESOLUTION|>--- conflicted
+++ resolved
@@ -104,13 +104,8 @@
         else:
             terminal_id = self.system.get_closest_terminal(self.current_card.customer_x, self.current_card.customer_y).id
             trx = Transaction(action.amount, self.t, terminal_id, self.current_card.id, action.is_online, is_fraud=True)
-<<<<<<< HEAD
-            fraud_is_detected = self.system.process_transaction(trx)
-            # self.transactions.append(trx)
-=======
             fraud_is_detected = self.system.process_transaction(trx) or self.current_card.balance < action.amount
             self.transactions.append(trx)
->>>>>>> 00300c14
             if fraud_is_detected:
                 reward = 0.0
             else:
