from abc import ABC, abstractmethod
from typing import Callable
import numpy as np
import numpy.typing as npt
import pandas as pd
from sklearn.ensemble import RandomForestClassifier
from .transaction import Transaction
from .card import Card

# Import isolation forest
from sklearn.ensemble import IsolationForest

def max_trx_day(transaction:Transaction, transactions:[list[Transaction]], max_number:int=7) -> bool: #7
    same_day_transactions = [trx for trx in transactions if trx.timestamp.date() == transaction.timestamp.date()]
    return len(same_day_transactions) > max_number

<<<<<<< HEAD
def max_trx_hour(transaction:Transaction, transactions:[list[Transaction]], max_number:int=4) -> bool:
    same_hour_transactions = [trx for trx in transactions if trx.timestamp.hour == transaction.timestamp.hour]
    return len(same_hour_transactions) > max_number

def max_trx_week(transaction:Transaction, transactions:[list[Transaction]], max_number:int=20) -> bool:
    same_week_transactions = [trx for trx in transactions if trx.timestamp.isocalendar()[1] ==
                              transaction.timestamp.isocalendar()[1]]
    return len(same_week_transactions) > max_number

def positive_amount\
                (transaction:Transaction, transactions:[list[Transaction]], value:None=None) -> bool:
    return transaction.amount < 0.01



rules_dict = {
    "max_trx_day": max_trx_day,
    "max_trx_hour": max_trx_hour,
    "max_trx_week": max_trx_week,
    "positive_amount": positive_amount,
}

=======
>>>>>>> cb449c78
class StatisticalClassifier:
    """
    Classifier that classifies outliers as frauds.
    """

    def __init__(self, considered_features: list[str], quantiles: list[float]):
        self.considered_features = considered_features
        self.quantiles = quantiles
        self.quantiles_df = None

    def fit(self, x: pd.DataFrame):
        # Select the quantiles of all the considered_features in X
        self.quantiles_df = x[self.considered_features].quantile(q=self.quantiles)

    def predict(self, x: pd.DataFrame):
        assert self.quantiles_df is not None, "StatisticalClassifier not fitted yet"
        return x[self.considered_features].isin(self.quantiles_df).all(axis=1).to_numpy()


class RuleBasedClassifier:
    def __init__(self, rules: list[Callable[[Transaction, list[Transaction]], bool]], banksys,
                rule_values:dict ):
        self.rules =dict(zip(rule_values.keys(), rules))
        self.rule_values = rule_values
        self.banksys = banksys

    def predict(self, transaction: Transaction) -> np.ndarray:
        return False
        card = self.banksys.cards[transaction.card_id]
        transactions = [trx for trx in card.transactions if trx.timestamp < transaction.timestamp]
        for rule_name in self.rules.keys():
            rule = self.rules[rule_name]
            value = self.rule_values[rule_name]
            if rule(transaction, transactions, value):
                DEBUG = True
                return True
        return False


class ClassificationSystem:
    ml_classifier: RandomForestClassifier
    rule_classifier: RuleBasedClassifier
    statistical_classifier: StatisticalClassifier
    anomaly_detection_classifier: IsolationForest

<<<<<<< HEAD
    def __init__(self, clf: RandomForestClassifier,anomaly_detection_clf:IsolationForest, features_for_quantiles: list[str], quantiles: list[float],
                 banksys):
=======
    def __init__(
        self,
        clf: RandomForestClassifier,
        anomaly_detection_clf: IsolationForest,
        features_for_quantiles: list[str],
        quantiles: list[float],
        banksys,
        rules,
    ):
>>>>>>> cb449c78
        self.ml_classifier = clf
        self.banksys = banksys
        self.anomaly_detection_classifier = anomaly_detection_clf
        self.statistical_classifier = StatisticalClassifier(features_for_quantiles, quantiles)
<<<<<<< HEAD
        self.use_anomaly_detection = True
=======
>>>>>>> cb449c78

    def fit(self, transactions: pd.DataFrame, is_fraud: np.ndarray):
        self.ml_classifier.fit(transactions, is_fraud)
        self.anomaly_detection_classifier.fit(transactions)
        self.statistical_classifier.fit(transactions)

<<<<<<< HEAD
    def set_rules(self, rules_names:list, rules_values:dict):
        rules = [rules_dict[rule] for rule in rules_names]
        self.rule_classifier = RuleBasedClassifier(rules, self.banksys , rules_values)

    def predict(self, transactions_df: pd.DataFrame, transaction:Transaction) -> npt.NDArray[np.bool_]:
        #transactions_df = pd.DataFrame(transactions)
        
        classification_prediction = self.ml_classifier.predict(transactions_df)
=======
    def predict(self, transactions_df: pd.DataFrame, transaction: Transaction) -> npt.NDArray[np.bool_]:
        # transactions_df = pd.DataFrame(transactions)

        classification_prediction = self.ml_classifier.predict(transactions_df)
        # anomaly_prediction = self.anomaly_detection_classifier.predict(transactions_df) == -1
>>>>>>> cb449c78
        statistical_prediction = self.statistical_classifier.predict(transactions_df)
        rule_based_prediction = False  #  self.rule_classifier.predict(transaction)

        #
        to_return = int(classification_prediction or statistical_prediction or rule_based_prediction )
        if self.use_anomaly_detection:
            anomaly_prediction = self.anomaly_detection_classifier.predict(transactions_df) == -1
            to_return = int(to_return or anomaly_prediction)
        if to_return:
            debug = True

        return to_return
<<<<<<< HEAD
=======


'''
class RuleClassification:
    @abstractmethod
    def classify(self, transaction: Transaction) -> bool:
        """
        Classify a transaction based on the rule.
        """

    def __call__(self, transaction: Transaction):
        return self.classify(transaction)
'''
>>>>>>> cb449c78
<|MERGE_RESOLUTION|>--- conflicted
+++ resolved
@@ -1,44 +1,14 @@
-from abc import ABC, abstractmethod
 from typing import Callable
 import numpy as np
 import numpy.typing as npt
 import pandas as pd
 from sklearn.ensemble import RandomForestClassifier
 from .transaction import Transaction
-from .card import Card
 
 # Import isolation forest
 from sklearn.ensemble import IsolationForest
 
-def max_trx_day(transaction:Transaction, transactions:[list[Transaction]], max_number:int=7) -> bool: #7
-    same_day_transactions = [trx for trx in transactions if trx.timestamp.date() == transaction.timestamp.date()]
-    return len(same_day_transactions) > max_number
 
-<<<<<<< HEAD
-def max_trx_hour(transaction:Transaction, transactions:[list[Transaction]], max_number:int=4) -> bool:
-    same_hour_transactions = [trx for trx in transactions if trx.timestamp.hour == transaction.timestamp.hour]
-    return len(same_hour_transactions) > max_number
-
-def max_trx_week(transaction:Transaction, transactions:[list[Transaction]], max_number:int=20) -> bool:
-    same_week_transactions = [trx for trx in transactions if trx.timestamp.isocalendar()[1] ==
-                              transaction.timestamp.isocalendar()[1]]
-    return len(same_week_transactions) > max_number
-
-def positive_amount\
-                (transaction:Transaction, transactions:[list[Transaction]], value:None=None) -> bool:
-    return transaction.amount < 0.01
-
-
-
-rules_dict = {
-    "max_trx_day": max_trx_day,
-    "max_trx_hour": max_trx_hour,
-    "max_trx_week": max_trx_week,
-    "positive_amount": positive_amount,
-}
-
-=======
->>>>>>> cb449c78
 class StatisticalClassifier:
     """
     Classifier that classifies outliers as frauds.
@@ -59,9 +29,8 @@
 
 
 class RuleBasedClassifier:
-    def __init__(self, rules: list[Callable[[Transaction, list[Transaction]], bool]], banksys,
-                rule_values:dict ):
-        self.rules =dict(zip(rule_values.keys(), rules))
+    def __init__(self, rules: list[Callable[[Transaction, list[Transaction]], bool]], banksys, rule_values: dict):
+        self.rules = dict(zip(rule_values.keys(), rules))
         self.rule_values = rule_values
         self.banksys = banksys
 
@@ -84,10 +53,6 @@
     statistical_classifier: StatisticalClassifier
     anomaly_detection_classifier: IsolationForest
 
-<<<<<<< HEAD
-    def __init__(self, clf: RandomForestClassifier,anomaly_detection_clf:IsolationForest, features_for_quantiles: list[str], quantiles: list[float],
-                 banksys):
-=======
     def __init__(
         self,
         clf: RandomForestClassifier,
@@ -97,42 +62,32 @@
         banksys,
         rules,
     ):
->>>>>>> cb449c78
         self.ml_classifier = clf
         self.banksys = banksys
         self.anomaly_detection_classifier = anomaly_detection_clf
         self.statistical_classifier = StatisticalClassifier(features_for_quantiles, quantiles)
-<<<<<<< HEAD
+
         self.use_anomaly_detection = True
-=======
->>>>>>> cb449c78
 
     def fit(self, transactions: pd.DataFrame, is_fraud: np.ndarray):
         self.ml_classifier.fit(transactions, is_fraud)
         self.anomaly_detection_classifier.fit(transactions)
         self.statistical_classifier.fit(transactions)
 
-<<<<<<< HEAD
-    def set_rules(self, rules_names:list, rules_values:dict):
+    def set_rules(self, rules_names: list, rules_values: dict):
         rules = [rules_dict[rule] for rule in rules_names]
-        self.rule_classifier = RuleBasedClassifier(rules, self.banksys , rules_values)
+        self.rule_classifier = RuleBasedClassifier(rules, self.banksys, rules_values)
 
-    def predict(self, transactions_df: pd.DataFrame, transaction:Transaction) -> npt.NDArray[np.bool_]:
-        #transactions_df = pd.DataFrame(transactions)
-        
-        classification_prediction = self.ml_classifier.predict(transactions_df)
-=======
     def predict(self, transactions_df: pd.DataFrame, transaction: Transaction) -> npt.NDArray[np.bool_]:
         # transactions_df = pd.DataFrame(transactions)
 
         classification_prediction = self.ml_classifier.predict(transactions_df)
         # anomaly_prediction = self.anomaly_detection_classifier.predict(transactions_df) == -1
->>>>>>> cb449c78
         statistical_prediction = self.statistical_classifier.predict(transactions_df)
         rule_based_prediction = False  #  self.rule_classifier.predict(transaction)
 
         #
-        to_return = int(classification_prediction or statistical_prediction or rule_based_prediction )
+        to_return = int(classification_prediction or statistical_prediction or rule_based_prediction)
         if self.use_anomaly_detection:
             anomaly_prediction = self.anomaly_detection_classifier.predict(transactions_df) == -1
             to_return = int(to_return or anomaly_prediction)
@@ -140,8 +95,6 @@
             debug = True
 
         return to_return
-<<<<<<< HEAD
-=======
 
 
 '''
@@ -154,5 +107,4 @@
 
     def __call__(self, transaction: Transaction):
         return self.classify(transaction)
-'''
->>>>>>> cb449c78
+'''