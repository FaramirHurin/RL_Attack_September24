--- conflicted
+++ resolved
@@ -4,18 +4,11 @@
 import numpy as np
 import numpy.typing as npt
 import polars as pl
-<<<<<<< HEAD
-=======
-from datetime import timedelta
 
 from ..transaction import Transaction
 
-if TYPE_CHECKING:
-    from banksys import Banksys
 
-
-
-def max_trx_hour(transaction: Transaction, registry: TransactionsRegistry, max_number: float) -> bool:
+def max_trx_hour(transaction: Transaction, registry, max_number: float) -> bool:
     start = transaction.timestamp - timedelta(minutes=60)
     recent_transactions = [trx for trx in registry.transactions if start <= trx.timestamp < transaction.timestamp]
     to_return = len(recent_transactions) >= max_number
@@ -24,17 +17,16 @@
     return to_return
 
 
-def max_trx_day(transaction: Transaction, registry: TransactionsRegistry, max_number: float) -> bool:
+def max_trx_day(transaction: Transaction, registry, max_number: float) -> bool:
     start = transaction.timestamp - timedelta(hours=24)
     recent_transactions = [trx for trx in registry.transactions if start <= trx.timestamp <= transaction.timestamp]
     return len(recent_transactions) >= max_number
 
 
-def max_trx_week(transaction: Transaction, registry: TransactionsRegistry, max_number: float) -> bool:
+def max_trx_week(transaction: Transaction, registry, max_number: float) -> bool:
     start = transaction.timestamp - timedelta(days=7)
     recent_transactions = [trx for trx in registry.transactions if start <= trx.timestamp <= transaction.timestamp]
     return len(recent_transactions) >= max_number
-
 
 
 rules_dict = {
@@ -42,7 +34,6 @@
     "max_trx_hour": max_trx_hour,
     "max_trx_week": max_trx_week,
 }
->>>>>>> 84eff7e4
 
 
 class RuleBasedClassifier:
@@ -50,7 +41,6 @@
         self,
         max_values: dict[timedelta, float],
     ):
-<<<<<<< HEAD
         self.max_values = max_values
         self.rule_values = max_values
 
@@ -62,52 +52,4 @@
                 raise ValueError(f"DataFrame does not contain column for {td}.")
             y = df[colname] > max_value
             labels = labels | y.to_numpy().astype(np.bool)
-        return labels
-=======
-        self.rules = dict(zip(rule_values.keys(), rules))
-        self.rule_values = rule_values
-        self.banksys = banksys
-
-    def predict_transaction(self, transaction: Transaction):
-        registry = self.banksys.cards[transaction.card_id]
-        assert registry.current_time == transaction.timestamp, "Transaction timestamp does not match registry current time"
-        # If there is another transactions with the same timestamp, return True
-        if any(transaction.timestamp == trx.timestamp for trx in registry.transactions):
-            if transaction not in self.banksys.cards[transaction.card_id].transactions:
-                self.banksys.cards[transaction.card_id].transactions.append(transaction)
-            return True
-        for rule_name in self.rules.keys():
-            rule = self.rules[rule_name]
-            value = self.rule_values[rule_name]
-            if rule(transaction, registry, value):
-                if transaction not in self.banksys.cards[transaction.card_id].transactions:
-                    self.banksys.cards[transaction.card_id].transactions.append(transaction)
-                return True
-        if transaction not in self.banksys.cards[transaction.card_id].transactions:
-            self.banksys.cards[transaction.card_id].transactions.append(transaction)
-        return False
-
-    def predict_dataframe(self, df: pd.DataFrame):
-        # Does not matter whether we put is_fraud=True or False here because we are not using it
-        data = pl.from_pandas(df)
-        transactions = [Transaction.from_features(False, **kwargs) for kwargs in data.iter_rows(named=True)]
-        labels = []
-        for transaction in transactions:
-            predicted = self.predict_transaction(transaction)
-            labels.append(predicted)
-        return np.array(labels)
-
-    @overload
-    def predict(self, transaction: Transaction, /) -> bool: ...
-
-    @overload
-    def predict(self, df: pd.DataFrame, /) -> npt.NDArray[np.bool]: ...
-
-    def predict(self, transaction_or_df, /):
-        match transaction_or_df:
-            case Transaction():
-                return self.predict_transaction(transaction_or_df)
-            case pd.DataFrame():
-                return self.predict_dataframe(transaction_or_df)
-        raise ValueError("Invalid input type. Expected Transaction or DataFrame.")
->>>>>>> 84eff7e4
+        return labels