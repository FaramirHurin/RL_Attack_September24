--- conflicted
+++ resolved
@@ -44,12 +44,18 @@
         feature_names: list[str],
         quantiles: list[float],
         contamination: float,
-        trees:int,
+        trees: int,
         balance_factor: float,
         attackable_terminal_factor: float = 1.0,
     ):
-        self.clf = ClassificationSystem(banksys=self, features_for_quantiles=feature_names,
-                                       trees=trees, contamination=contamination, balance_factor=balance_factor, quantiles=quantiles)
+        self.clf = ClassificationSystem(
+            banksys=self,
+            features_for_quantiles=feature_names,
+            trees=trees,
+            contamination=contamination,
+            balance_factor=balance_factor,
+            quantiles=quantiles,
+        )
         self.cards = cards
         self.terminals = terminals
         self.feature_names = transactions[0].feature_names + self.cards[0].feature_names + self.terminals[0].feature_names
@@ -60,13 +66,6 @@
         training_start = registry[0].timestamp + aggregation_duration
         training_end = training_start + training_duration
 
-<<<<<<< HEAD
-=======
-
-        self._warmup(self.registry.get_before(training_start))
-        self._train(self.registry.get_between(training_start, training_end))
-        self._simulate(self.registry.get_after(training_end))
->>>>>>> 00300c14
         self.attack_start = training_end
         self.attack_end = registry[-1].timestamp
         assert self.attack_start < self.attack_end, "The duration of the simulation is too short to allow for an attack"
@@ -180,11 +179,7 @@
             self.terminals[transaction.terminal_id].remove(transaction)
             self.cards[transaction.card_id].remove(transaction)
 
-<<<<<<< HEAD
-    def test(self, transactions: list[Transaction]):
-=======
-    def test(self, predicted_labels:bool = True):
->>>>>>> 00300c14
+    def test(self, transactions: list[Transaction], predicted_labels: bool = True):
         """
         Compute the confusion matrix for the given transactions.
         """
@@ -202,6 +197,4 @@
             predicted_labels = self.clf.predict(df)
             return predicted_labels, labels
         else:
-            return
-
-
+            return