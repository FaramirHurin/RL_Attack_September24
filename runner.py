--- conflicted
+++ resolved
@@ -135,15 +135,7 @@
         format="%(asctime)s - %(levelname)s - %(message)s",
     )
 
-    params = Parameters(
-        agent=PPOParameters.best_rppo(),  # VAEParameters.best_vae() ,  #
-        cardsim=CardSimParameters.paper_params(),
-        clf_params=ClassificationParameters.paper_params(),
-        seed_value=1,
-        logdir="logs/RPPOlocal-paper/seed-" + str(1),
-    )
 
-<<<<<<< HEAD
 params = Parameters(
     agent=VAEParameters.best_vae(), # PPOParameters.best_rppo() ,  #   #  #
     cardsim=CardSimParameters.paper_params(),
@@ -152,13 +144,8 @@
     logdir='logs/VAE/seed-' + str(2) ,
 )
 
-exp = Experiment.create(params)
-run(params)
-
-=======
     exp = Experiment.create(params)
     run(params)
->>>>>>> f29d6989
 
 
 # Run VAE