import logging
import os
from typing import Optional
from environment import CardSimEnv, AttackPeriodExpired
import numpy as np
import multiprocessing as mp
from plots import Experiment, Run
import orjson
from marlenv import Episode, Transition, Observation, State
import torch
from tqdm import tqdm
from banksys import Card
from parameters import Parameters, PPOParameters, CardSimParameters, ClassificationParameters, VAEParameters
import dotenv


def save_episodes(episodes: list[Episode], directory: str):
    os.makedirs(directory, exist_ok=True)
    filename = os.path.join(directory, "episodes.json")
    with open(filename, "wb") as f:
        f.write(orjson.dumps(episodes, option=orjson.OPT_SERIALIZE_NUMPY))


class Runner:
    def __init__(self, params: Parameters, env: Optional[CardSimEnv] = None, quiet: bool = False, device: Optional[torch.device] = None):
        self.params = params
        self.episodes = dict[Card, Episode]()
        self.observations = dict[Card, Observation]()
        self.actions = dict[Card, np.ndarray]()
        self.states = dict[Card, State]()
        self.hidden_states = dict[Card, Optional[torch.Tensor]]()
        if env is None:
            env = params.create_env()
        self.env = env
        self.agent = params.create_agent(self.env, device)
        self.quiet = quiet
        self.n_spawned = 0

    def spawn_card_and_buffer_action(self):
        """
        Spawn a new card and buffers an action for it.
        """
        new_card, obs, state = self.env.spawn_card()
        action, hx = self.agent.choose_action(obs.data, None)
        self.env.buffer_action(action, new_card)

        self.episodes[new_card] = Episode.new(obs, state, {"t_start": self.env.t_start, "card_id": new_card.id})
        self.actions[new_card] = action
        self.observations[new_card] = obs
        self.states[new_card] = state
        self.hidden_states[new_card] = hx
        self.n_spawned += 1

    def cleanup_card(self, card: Card):
        del self.episodes[card]
        del self.observations[card]
        del self.actions[card]
        del self.states[card]
        del self.hidden_states[card]

    def run(self):
        self.env.reset()
        for _ in range(self.params.card_pool_size):
            self.spawn_card_and_buffer_action()

        # Main loop
        episodes = list[Episode]()
        step_num = 0
        total = 0.0
        episode_num = 0
        scores = list[float]()
        pbar = tqdm(total=self.params.n_episodes, desc="Training", disable=self.quiet)
        try:
            while episode_num < self.params.n_episodes:
                logging.debug(f"{self.env.t.isoformat()} - {step_num}")
                step_num += 1
                card, step = self.env.step()

                transition = Transition.from_step(self.observations[card], self.states[card], self.actions[card], step)
                self.agent.update_transition(transition, step_num, episode_num)

                current_episode = self.episodes[card]
                current_episode.add(transition)
                if current_episode.is_finished:
                    self.cleanup_card(card)
                    total += current_episode.score[0]
                    scores.append(current_episode.score[0])
                    episodes.append(current_episode)
                    pbar.update()
                    avg_score = np.mean(scores[-100:])
                    pbar.set_description(f"{self.env.t.date().isoformat()} avg score={avg_score:.2f} - total={total:.2f}")
                    if episode_num> 500 and avg_score < 50:
                        DEBUG = 0
                    episode_num += 1
                    self.agent.update_episode(current_episode, step_num, self.n_spawned)
                    if self.n_spawned < self.params.n_episodes:
                        self.spawn_card_and_buffer_action()
                else:
                    action, self.hidden_states[card] = self.agent.choose_action(step.obs.data, self.hidden_states[card])
                    self.env.buffer_action(action, card)
        except AttackPeriodExpired as e:
            logging.warning(f"Attack period expired: {e}")
        except ValueError as e:
            logging.warning(f"Value error during simulation at step={step_num}, episode={episode_num}:\n{e}")
        return episodes


def main_parallel():
    params = Parameters(
        agent=VAEParameters.best_vae(),  #   PPOParameters.best_rppo3(),
        cardsim=CardSimParameters.paper_params(),
        clf_params=ClassificationParameters.paper_params(),
        seed_value=30,
        logdir="logs/VAElocal-paper/seed-30",
    )
    exp = Experiment.create(params)
    with mp.Pool(16) as pool:
        pool.map(run, exp.repeat(16))
    logging.info("All runs completed.")


def run(params: Parameters):
    runner = Runner(params)
    episodes = runner.run()
    Run.create(params, episodes)


if __name__ == "__main__":
    dotenv.load_dotenv()  # Load the "private" .env file
    log_level = os.getenv("LOG_LEVEL", "INFO").upper()
    logging.basicConfig(
        handlers=[logging.FileHandler("logs.txt", mode="a"), logging.StreamHandler()],
        level=log_level,
        format="%(asctime)s - %(levelname)s - %(message)s",
    )

<<<<<<< HEAD
    params = Parameters(
        agent=PPOParameters.best_ppo(),  #   PPOParameters.best_rppo3(),
        cardsim=CardSimParameters.paper_params(),
        clf_params=ClassificationParameters.paper_params(),
        seed_value=1,
        logdir="logs/rppo-3-paper",
    )
=======

params = Parameters(
    agent=VAEParameters.best_vae(), # PPOParameters.best_rppo() ,  #   #  #
    cardsim=CardSimParameters.paper_params(),
    clf_params=ClassificationParameters.paper_params(),
    seed_value=2,
    logdir='logs/VAE/seed-' + str(2) ,
)
>>>>>>> c03a82d3

    exp = Experiment.create(params)
    run(params)


# Run VAE<|MERGE_RESOLUTION|>--- conflicted
+++ resolved
@@ -134,15 +134,6 @@
         format="%(asctime)s - %(levelname)s - %(message)s",
     )
 
-<<<<<<< HEAD
-    params = Parameters(
-        agent=PPOParameters.best_ppo(),  #   PPOParameters.best_rppo3(),
-        cardsim=CardSimParameters.paper_params(),
-        clf_params=ClassificationParameters.paper_params(),
-        seed_value=1,
-        logdir="logs/rppo-3-paper",
-    )
-=======
 
 params = Parameters(
     agent=VAEParameters.best_vae(), # PPOParameters.best_rppo() ,  #   #  #
@@ -151,7 +142,6 @@
     seed_value=2,
     logdir='logs/VAE/seed-' + str(2) ,
 )
->>>>>>> c03a82d3
 
     exp = Experiment.create(params)
     run(params)
