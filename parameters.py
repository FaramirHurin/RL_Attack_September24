--- conflicted
+++ resolved
@@ -107,19 +107,11 @@
             contamination=0.022485617075180264,
             training_duration=timedelta(days=150),
             quantiles_features=("amount",),
-<<<<<<< HEAD
-            quantiles_values=(0, 0.9450416556649487),
-            rules={
-                timedelta(hours=1): 7,
-                timedelta(days=1): 12,
-                timedelta(weeks=1): 80,
-=======
             quantiles_values=(0.00, 1),
             rules={
                 "max_trx_hour": 2,
                 "max_trx_week": 400,
                 "max_trx_day": 105,
->>>>>>> 84eff7e4
             },
         )
 
@@ -233,13 +225,8 @@
                 n_steps=3127,
             ),
             entropy_c2=Schedule.linear(
-<<<<<<< HEAD
                 start_value=0.0957619650038549,
                 end_value=0.007744880113458132,  #
-=======
-                start_value=0.2957619650038549,
-                end_value=0.017744880113458132, #
->>>>>>> 84eff7e4
                 n_steps=2537,
             ),
             train_interval=100,
@@ -418,13 +405,8 @@
         avg_card_block_delay_days: int = 7,
         logdir: Optional[str] = None,
         save: bool = True,
-<<<<<<< HEAD
         include_weekday: bool = True,
         aggregation_windows: Sequence[timedelta | float] = (timedelta(hours=1), timedelta(days=1), timedelta(days=7), timedelta(days=30)),
-=======
-        include_weekday: bool = False,
-        aggregation_windows: Sequence[timedelta | float] = (timedelta(days=1), timedelta(days=7), timedelta(days=30)),
->>>>>>> 84eff7e4
         **kwargs,
     ):
         kwargs.pop("agent_name", None)  # agent_name is set automatically with the "repeat" method
