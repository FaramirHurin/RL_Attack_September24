--- conflicted
+++ resolved
@@ -8,7 +8,6 @@
 import matplotlib.pyplot as plt
 import numpy as np
 import orjson
-<<<<<<< HEAD
 import os
 from agents import Agent
 from imblearn.ensemble import BalancedRandomForestClassifier
@@ -23,31 +22,18 @@
 from marlenv.utils import Schedule
 from tqdm import tqdm
 from sklearn.svm import OneClassSVM
-=======
-import torch
-import typed_argparse as tap
-from imblearn.ensemble import BalancedRandomForestClassifier
-from marlenv import Episode, Transition
-from marlenv.utils import Schedule
-from sklearn.ensemble import IsolationForest
-from torch import nn
-from tqdm import tqdm
-
-from agents import RPPO, Agent
-from agents.rl import RecurrentActorCritic
-from banksys import Banksys, Transaction
-from Baselines.attack_generation import VaeAgent
-from cardsim import Cardsim
-from environment import CardSimEnv, SimpleCardSimEnv
->>>>>>> cb449c78
-
-seed = 0  # np.random.randint(0, 10)
+
+# Random integer seed from 0 to 9
+seed = np.random.randint(0, 10)
 torch.manual_seed(seed)
 random.seed(seed)
 np.random.seed(seed)
 
 logging.basicConfig(level=logging.WARNING, format="%(asctime)s - %(levelname)s - %(message)s")
 
+# Set device
+device = torch.device("cuda" if torch.cuda.is_available() else "cpu")
+print(device)
 
 
 parameters_run = {
@@ -119,33 +105,6 @@
     algorithm: Literal["vae", "ppo"] = tap.arg("--algo", default="ppo")
     banksys: str = tap.arg("--banksys", default="cache/banksys.pkl")
 
-<<<<<<< HEAD
-=======
-
-def max_trx_day(transaction: Transaction, transactions: list[Transaction], max_number: int = 7) -> bool:
-    same_day_transactions = [trx for trx in transactions if trx.timestamp.date() == transaction.timestamp.date()]
-    return len(same_day_transactions) > max_number
-
-
-def max_trx_hour(transaction: Transaction, transactions: list[Transaction], max_number: int = 4) -> bool:
-    same_hour_transactions = [trx for trx in transactions if trx.timestamp.hour == transaction.timestamp.hour]
-    return len(same_hour_transactions) > max_number
-
-
-def max_trx_week(transaction: Transaction, transactions: list[Transaction], max_number: int = 20) -> bool:
-    same_week_transactions = [trx for trx in transactions if trx.timestamp.isocalendar()[1] == transaction.timestamp.isocalendar()[1]]
-    return len(same_week_transactions) > max_number
-
-
-def positive_amount(transaction: Transaction, transactions: list[Transaction]) -> bool:
-    return transaction.amount < 0.01
-
-
-FEATURE_NAMES = ["amount"]
-QUANTILES = [0.01, 0.99]
-RULES = [max_trx_hour, max_trx_week, max_trx_day, positive_amount]  #
-
->>>>>>> cb449c78
 
 def plot_transactions(transactions: list[Transaction]):
     fig, ax = plt.subplots()
@@ -202,7 +161,6 @@
     network = RecurrentActorCritic(env.observation_size, env.n_actions, device)
     agent = RPPO(
         network,
-<<<<<<< HEAD
         parameters_run["ppo_hyperparameters"]['discount'], #
         train_interval=parameters_run["ppo_hyperparameters"]["train_interval"],
         minibatch_size=parameters_run["ppo_hyperparameters"]["minibatch_size"],
@@ -211,25 +169,13 @@
         n_epochs=parameters_run["ppo_hyperparameters"]["n_epochs"],
         critic_c1=parameters_run["ppo_hyperparameters"]["critic_c1"],
         entropy_c2=parameters_run["ppo_hyperparameters"]["entropy_c2"],
-=======
-        0.99,
-        train_interval=64,
-        lr_actor=1e-4,
-        lr_critic=4e-4,
-        n_epochs=16,
-        critic_c1=Schedule.linear(0.2, 0.001, 10000),
-        entropy_c2=Schedule.linear(0.1, 0.001, 1000),
->>>>>>> cb449c78
         device=device,
     )
     return agent
 
-<<<<<<< HEAD
+
+def train_simple(env: SimpleCardSimEnv, agent: Agent, agent_name: str, n_episodes: int = 500):
 def train_simple(env: SimpleCardSimEnv, agent: Agent, agent_name:str, atk_terminals, n_episodes: int = 500):
-=======
-
-def train_simple(env: SimpleCardSimEnv, agent: Agent, agent_name: str, n_episodes: int = 500):
->>>>>>> cb449c78
     scores = list[float]()
     episodes = list[Episode]()
 
@@ -240,7 +186,6 @@
         transactions = list[Transaction]()
         terminals = list[int]()
         while not episode.is_finished:
-<<<<<<< HEAD
             # Normalize the observation if model is PPO
             if isinstance(agent, PPO) and parameters_run["know_client"]:
                 obs.data[-2:] = obs.data[-2:] / 200
@@ -251,11 +196,6 @@
             else:
                 action = agent.choose_action(obs.data)
             step, trx = env.step(action, atk_terminals)
-=======
-            i += 1
-            action = agent.choose_action(obs.data)
-            step, trx = env.step(action)
->>>>>>> cb449c78
             if trx is not None:
                 terminals.append(trx.terminal_id)
                 transactions.append(trx)
@@ -278,16 +218,13 @@
             print(f"Episode {e}: average length over last 100 episodes: {avg_length:.2f}")
 
     os.makedirs("logs", exist_ok=True)
-<<<<<<< HEAD
+    filename = f"logs/tests/{agent_name}_{datetime.now().strftime('%Y-%m-%d_%H-%M-%S.%f')}.json"
+    if agent_name == "vae":
     time = datetime.now().strftime('%Y-%m-%d_%H-%M-%S.%f')
 
     filename = f"logs/tests/{agent_name}_{time}.json"
     parameters_run['filename'] = filename
     if agent_name == 'vae':
-=======
-    filename = f"logs/tests/{agent_name}_{datetime.now().strftime('%Y-%m-%d_%H-%M-%S.%f')}.json"
-    if agent_name == "vae":
->>>>>>> cb449c78
         episodes = [fix_episode_for_serialization(ep) for ep in episodes]
     with open(filename, "wb") as f:
         f.write(orjson.dumps(episodes, option=orjson.OPT_SERIALIZE_NUMPY))
@@ -311,7 +248,10 @@
         print("Banksys not found, creating a new one")
         simulator = Cardsim()
         cards, terminals, transactions = simulator.simulate(n_days=50)
-<<<<<<< HEAD
+        # clf = RandomForestClassifier(n_jobs=-1)
+        # banksys = Banksys(cards, terminals, simulator.t_start, feature_names=FEATURE_NAMES,
+        #                   quantiles= [0.02, 0.98], rules=RULES)
+        # system = ClassificationSystem(clf, ["amount"], [0.02, 0.98], banksys=banksys, rules=RULES)
 
         clf = BalancedRandomForestClassifier(30, n_jobs=1, sampling_strategy=0.2)
         anomaly_detection_clf = OneClassSVM(nu=0.005)
@@ -324,35 +264,11 @@
                           t_start= simulator.t_start, attack_time=attack_time,
                           transactions=transactions, feature_names=FEATURE_NAMES,
                           quantiles=parameters_run['quantiles_anomaly'])
-=======
-        # clf = RandomForestClassifier(n_jobs=-1)
-        # banksys = Banksys(cards, terminals, simulator.t_start, feature_names=FEATURE_NAMES,
-        #                   quantiles= [0.02, 0.98], rules=RULES)
-        # system = ClassificationSystem(clf, ["amount"], [0.02, 0.98], banksys=banksys, rules=RULES)
-
-        clf = BalancedRandomForestClassifier(30, n_jobs=1, sampling_strategy=0.2)  # type: ignore
-        anomaly_detection_clf = IsolationForest(n_jobs=1, contamination=0.005)
-
-        banksys = Banksys(
-            inner_clf=clf,
-            anomaly_detection_clf=anomaly_detection_clf,
-            cards=cards,
-            terminals=terminals,
-            t_start=simulator.t_start,
-            transactions=transactions,
-            feature_names=FEATURE_NAMES,
-            quantiles=QUANTILES,
-            rules=RULES,
-        )
->>>>>>> cb449c78
 
         start = datetime.now()
         print(f"Training time: {datetime.now() - start}")
         banksys.save(args.banksys)
-<<<<<<< HEAD
-=======
         # TODO: banksys.evaluate_classifier(test_set)
->>>>>>> cb449c78
 
     confusion_matrix = banksys.set_up_run(use_anomaly_detection=parameters_run["use_anomaly_detection"],
                                           rules=parameters_run["rules_names"],
@@ -362,27 +278,19 @@
     env = SimpleCardSimEnv(banksys, timedelta(days=7), customer_location_is_known=parameters_run["know_client"], )
     device = torch.device("cuda" if torch.cuda.is_available() else "cpu")
 
-<<<<<<< HEAD
     agent_name = parameters_run["agent_name"] # args.algorithm
     match agent_name:
-=======
-    agent_name = "vae"  # args.algorithm
-    match args.algorithm:
->>>>>>> cb449c78
         case "ppo":
             agent = get_ppo(env, device)
         case "vae":
             agent = get_vae(env, device)
         case other:
             raise ValueError(f"Unknown algorithm: {other}")
-<<<<<<< HEAD
+    train_simple(env, agent, agent_name, n_episodes=4000)
     # Random sample terminals
     atk_terminals = random.sample(env.system.terminals, int(len(env.system.terminals)
                                                             * parameters_run["terminal_fract"])) #
     train_simple(env, agent,agent_name,atk_terminals, n_episodes=parameters_run["len_episode"])
-=======
-    train_simple(env, agent, agent_name, n_episodes=4000)
->>>>>>> cb449c78
 
 
 if __name__ == "__main__":
