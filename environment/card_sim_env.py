--- conflicted
+++ resolved
@@ -17,15 +17,6 @@
 if TYPE_CHECKING:
     from banksys import Banksys
 
-<<<<<<< HEAD
-
-def round_timedelta_to_minute(td: timedelta) -> timedelta:
-    total_seconds = td.total_seconds()
-    rounded_seconds = round(total_seconds / 60) * 60
-    return timedelta(seconds=rounded_seconds)
-=======
->>>>>>> 84eff7e4
-
 
 class CardSimEnv(MARLEnv[ContinuousSpace]):
     def __init__(
@@ -38,7 +29,7 @@
         normalize_location: bool = False,
     ):
         self.normalize_location = normalize_location
-        obs_size  = 4
+        obs_size = 4
         if customer_location_is_known:
             obs_size += 2
         if include_weekday:
@@ -64,18 +55,13 @@
         logging.info(f"Attack possible from {self.system.attack_start} to {self.system.attack_end}")
 
     def reset(self):
-<<<<<<< HEAD
         return
-=======
-        self.t = deepcopy(self.t_start)
-        self.t = deepcopy(self.t_start)
->>>>>>> 84eff7e4
 
     def spawn_card(self):
         card = self.card_registry.release_card(self.t)
         try:
             state = self.compute_state(card)
-        except:
+        except Exception:
             card.attempted_attacks = 0
             state = self.compute_state(card)
 
@@ -83,21 +69,14 @@
 
     def buffer_action(self, np_action: np.ndarray, card: Card):
         action = Action.from_numpy(np_action)
-<<<<<<< HEAD
-        delta = max(round_timedelta_to_minute(action.timedelta), timedelta(minutes=1))
-        execution_time = self.t + delta
-        assert execution_time >= self.t, "Action can not be executed in the past"
-=======
         card.attempted_attacks += 1
 
         # execution_time = action.hour + one minute to self.t
         delta = timedelta(hours=action.delay_hours) + timedelta(minutes=1)
 
-
         execution_time = card.current_time + delta
         card.set_current_time(execution_time)
 
->>>>>>> 84eff7e4
         self.action_buffer.push((card, np_action), execution_time)
 
     def get_observation(self, card: Card):
@@ -113,9 +92,8 @@
         return self.observation_shape[0]
 
     def compute_state(self, card: Card):
-
         time_ratio = self.card_registry.get_time_ratio(card, self.t)
-        features = [card.attempted_attacks, time_ratio, card.is_credit, card.current_time.hour / 24] #, self.t.day / 31
+        features = [card.attempted_attacks, time_ratio, card.is_credit, card.current_time.hour / 24]  # , self.t.day / 31
         if self.include_weekday:
             one_hot_weekday = [0.0] * 7
             one_hot_weekday[self.t.weekday()] = 1.0
@@ -157,18 +135,12 @@
             if fraud_is_detected or card.balance < action.amount:
                 reward = 0
                 print(cause_of_detection)
-                if cause_of_detection == 'Rule':
+                if cause_of_detection == "Rule":
                     reward = float(np_action[-1]) * 10
                     print(float(np_action[-1]))
             else:
-<<<<<<< HEAD
-                reward = action.amount
-                logging.debug(card.id, card.balance, action.amount)
-                card.balance -= action.amount
-=======
                 reward = action.amount * (state[0]) ** 0.5
                 card.remove_money(action.amount)
->>>>>>> 84eff7e4
             done = fraud_is_detected
 
         state = self.compute_state(card)
